--- conflicted
+++ resolved
@@ -91,13 +91,9 @@
 
 ## Relations
 
-<<<<<<< HEAD
 This charm provides a `mysql_datastore` relation so you can integrate this charm with others charms that requires a MySQL database.
-=======
-This charm provides a `database` relation so you can integrate this charm with others charms that requires a MySQL database.
 
 
 ## OCI Images
 
 This charm by default uses the latest version of the [ubuntu/mysql](https://hub.docker.com/r/ubuntu/prometheus) image.
->>>>>>> d5cc6386
